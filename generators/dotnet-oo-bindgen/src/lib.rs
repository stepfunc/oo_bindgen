#![deny(
// dead_code,
arithmetic_overflow,
invalid_type_param_default,
//missing_fragment_specifier,
mutable_transmutes,
no_mangle_const_items,
overflowing_literals,
patterns_in_fns_without_body,
pub_use_of_private_extern_crate,
unknown_crate_types,
const_err,
order_dependent_trait_objects,
illegal_floating_point_literal_pattern,
improper_ctypes,
late_bound_lifetime_arguments,
non_camel_case_types,
non_shorthand_field_patterns,
non_snake_case,
non_upper_case_globals,
no_mangle_generic_items,
private_in_public,
stable_features,
type_alias_bounds,
tyvar_behind_raw_pointer,
unconditional_recursion,
unused_comparisons,
unreachable_pub,
anonymous_parameters,
missing_copy_implementations,
// missing_debug_implementations,
// missing_docs,
trivial_casts,
trivial_numeric_casts,
unused_import_braces,
unused_qualifications,
clippy::all
)]
#![forbid(
    unsafe_code,
    //intra_doc_link_resolution_failure, broken_intra_doc_links
    unaligned_references,
    while_true,
    bare_trait_objects
)]

use std::fs;
use std::path::PathBuf;

use oo_bindgen::backend::*;
use oo_bindgen::model::*;

use crate::doc::*;
use crate::dotnet_type::*;
use crate::formatting::*;

mod class;
mod doc;
mod dotnet_type;
mod formatting;
mod helpers;
mod interface;
mod structure;
mod wrappers;

pub const NATIVE_FUNCTIONS_CLASSNAME: &str = "NativeFunctions";

const SUPPORTED_PLATFORMS: &[Platform] = &[
    Platform::WinX64Msvc,
    Platform::LinuxX64Gnu,
    Platform::LinuxArm8Gnu,
];

pub struct DotnetBindgenConfig {
    pub output_dir: PathBuf,
    pub ffi_name: String,
    pub extra_files: Vec<PathBuf>,
    pub platforms: PlatformLocations,
}

pub fn generate_dotnet_bindings(
    lib: &Library,
    config: &DotnetBindgenConfig,
) -> FormattingResult<()> {
    fs::create_dir_all(&config.output_dir)?;

    generate_csproj(lib, config)?;
    generate_targets_scripts(lib, config)?;
    generate_native_functions(lib, config)?;
    generate_constants(lib, config)?;
    generate_structs(lib, config)?;
    generate_enums(lib, config)?;
    generate_exceptions(lib, config)?;
    generate_classes(lib, config)?;
    generate_interfaces(lib, config)?;
    generate_collection_helpers(lib, config)?;
    generate_iterator_helpers(lib, config)?;

    // generate the helper classes
    generate_helpers(lib, config)?;

    Ok(())
}

fn generate_helpers(lib: &Library, config: &DotnetBindgenConfig) -> FormattingResult<()> {
    let mut filename = config.output_dir.clone();
    filename.push("Helpers");
    filename.set_extension("cs");
    let mut f = FilePrinter::new(filename)?;

    print_license(&mut f, &lib.info.license_description)?;
    f.writeln(include_str!("../copy/Helpers.cs"))
}

fn generate_csproj(lib: &Library, config: &DotnetBindgenConfig) -> FormattingResult<()> {
    // Open file
    let mut filename = config.output_dir.clone();
<<<<<<< HEAD
    filename.push(lib.settings.name.to_string());
=======
    filename.push(&lib.name);
>>>>>>> 27e5a312
    filename.set_extension("csproj");
    let mut f = FilePrinter::new(filename)?;

    f.writeln("<Project Sdk=\"Microsoft.NET.Sdk\">")?;
    f.writeln("  <PropertyGroup>")?;
    f.writeln("    <TargetFramework>netstandard2.0</TargetFramework>")?;
    f.writeln("    <GenerateDocumentationFile>true</GenerateDocumentationFile>")?;
    f.writeln("    <IncludeSymbols>true</IncludeSymbols>")?; // Include symbols
    f.writeln("    <SymbolPackageFormat>snupkg</SymbolPackageFormat>")?; // Use new file format
<<<<<<< HEAD
    f.writeln(&format!("    <PackageId>{}</PackageId>", lib.settings.name))?;
=======
    f.writeln(&format!("    <PackageId>{}</PackageId>", lib.name))?;
>>>>>>> 27e5a312
    f.writeln(&format!(
        "    <PackageVersion>{}</PackageVersion>",
        lib.version
    ))?;
    f.writeln(&format!(
        "    <Description>{}</Description>",
        lib.info.description
    ))?;
    f.writeln(&format!(
        "    <PackageProjectUrl>{}</PackageProjectUrl>",
        lib.info.project_url
    ))?;
    f.writeln(&format!(
        "    <RepositoryUrl>https://github.com/{}.git</RepositoryUrl>",
        lib.info.repository
    ))?;
    f.writeln("    <RepositoryType>git</RepositoryType>")?;
    f.writeln(&format!(
        "    <PackageLicenseFile>{}</PackageLicenseFile>",
        lib.info.license_path.file_name().unwrap().to_string_lossy()
    ))?;
    f.writeln("  </PropertyGroup>")?;
    f.newline()?;
    f.writeln("  <ItemGroup>")?;

    // Include each compiled FFI lib
    for p in config
        .platforms
        .iter()
        .filter(|x| SUPPORTED_PLATFORMS.iter().any(|y| *y == x.platform))
    {
        let filename = p.bin_filename(&config.ffi_name);
        let filepath = dunce::canonicalize(p.location.join(&filename))?;
        f.writeln(&format!("    <Content Include=\"{}\" Link=\"{}\" Pack=\"true\" PackagePath=\"runtimes/{}/native\" CopyToOutputDirectory=\"PreserveNewest\" />", filepath.to_string_lossy(), filename, dotnet_platform_string(p.platform)))?;
    }

    // Include the target files to force the copying of DLLs of NuGet packages on .NET Framework
    // See https://github.com/stepfunc/dnp3/issues/147
    f.writeln(&format!("    <Content Include=\"build/net45/{}.targets\" Pack=\"true\" PackagePath=\"build/net45/\" />", lib.name))?;
    f.writeln(&format!("    <Content Include=\"buildTransitive/net45/{}.targets\" Pack=\"true\" PackagePath=\"buildTransitive/net45/\" />", lib.name))?;

    f.writeln("  </ItemGroup>")?;

    // Dependencies and files to include
    f.writeln("  <ItemGroup>")?;
    f.writeln(
        "    <PackageReference Include=\"System.Collections.Immutable\" Version=\"1.7.1\" />",
    )?;
    f.writeln(&format!(
        "    <None Include=\"{}\" Pack=\"true\" PackagePath=\"\" />",
        dunce::canonicalize(&lib.info.license_path)?.to_string_lossy()
    ))?;
    for path in &config.extra_files {
        f.writeln(&format!(
            "    <None Include=\"{}\" Pack=\"true\" PackagePath=\"\" />",
            dunce::canonicalize(path)?.to_string_lossy()
        ))?;
    }
    f.writeln("  </ItemGroup>")?;

    f.writeln("</Project>")
}

fn generate_targets_scripts(lib: &Library, config: &DotnetBindgenConfig) -> FormattingResult<()> {
    // The target file is used to automatically copy the DLL to the build directory when using
    // .NET Framework (Windows only). In .NET Core or .NET 5/6, the DLLs are automatically
    // loaded from the appropriate runtime/*/native directory.
    // This solution is based on gRPC library.
    // We only support x64 Platform and .NET Framework 4.5 or higher.
    // See https://github.com/stepfunc/dnp3/issues/147

    // Main target file
    {
        let mut filename = config.output_dir.clone();
        filename.push("build");
        filename.push("net45");

        fs::create_dir_all(&filename)?;

        filename.push(&lib.name);
        filename.set_extension("targets");
        let mut f = FilePrinter::new(filename)?;

        f.writeln("<?xml version=\"1.0\" encoding=\"utf-8\"?>")?;
        f.writeln("<Project ToolsVersion=\"4.0\" xmlns=\"http://schemas.microsoft.com/developer/msbuild/2003\">")?;
        f.writeln("  <ItemGroup>")?;

        for p in config
            .platforms
            .iter()
            .filter(|x| x.platform == Platform::WinX64Msvc)
        {
            f.writeln(&format!("    <Content Include=\"$(MSBuildThisFileDirectory)../../runtimes/{}/native/{}\" Link=\"{}\" CopyToOutputDirectory=\"Always\" Visible=\"false\" NuGetPackageId=\"{}\" />", dotnet_platform_string(p.platform), p.bin_filename(&config.ffi_name), p.bin_filename(&config.ffi_name), lib.name))?;
        }

        f.writeln("  </ItemGroup>")?;
        f.writeln("</Project>")?;
    }

    // Transistive target file (simply points to the main one)
    {
        let mut filename = config.output_dir.clone();
        filename.push("buildTransitive");
        filename.push("net45");

        fs::create_dir_all(&filename)?;

        filename.push(&lib.name);
        filename.set_extension("targets");
        let mut f = FilePrinter::new(filename)?;

        f.writeln("<?xml version=\"1.0\" encoding=\"utf-8\"?>")?;
        f.writeln("<Project ToolsVersion=\"4.0\" xmlns=\"http://schemas.microsoft.com/developer/msbuild/2003\">")?;
        f.writeln(&format!(
            "  <Import Project=\"$(MSBuildThisFileDirectory)../../build/net45/{}.targets\" />",
            lib.name
        ))?;
        f.writeln("</Project>")?;
    }

    Ok(())
}

fn generate_native_functions(lib: &Library, config: &DotnetBindgenConfig) -> FormattingResult<()> {
    let mut filename = config.output_dir.clone();
    filename.push(NATIVE_FUNCTIONS_CLASSNAME);
    filename.set_extension("cs");
    let mut f = FilePrinter::new(filename)?;

    wrappers::generate_native_functions_class(&mut f, lib, config)
}

fn generate_constants(lib: &Library, config: &DotnetBindgenConfig) -> FormattingResult<()> {
    for constants in lib.constants() {
        // Open file
        let mut filename = config.output_dir.clone();
        filename.push(constants.name.to_string());
        filename.set_extension("cs");
        let mut f = FilePrinter::new(filename)?;

        generate_constant_set(&mut f, constants, lib)?;
    }

    Ok(())
}

fn generate_structs(lib: &Library, config: &DotnetBindgenConfig) -> FormattingResult<()> {
    for st in lib.structs() {
        // Open file
        let mut filename = config.output_dir.clone();
        filename.push(st.name().camel_case());
        filename.set_extension("cs");
        let mut f = FilePrinter::new(filename)?;

        match st {
            StructType::FunctionArg(x) => structure::generate(&mut f, x, lib)?,
            StructType::FunctionReturn(x) => structure::generate(&mut f, x, lib)?,
            StructType::CallbackArg(x) => structure::generate(&mut f, x, lib)?,
            StructType::Universal(x) => structure::generate(&mut f, x, lib)?,
        }
    }

    Ok(())
}

fn generate_enums(lib: &Library, config: &DotnetBindgenConfig) -> FormattingResult<()> {
    for native_enum in lib.enums() {
        // Open file
        let mut filename = config.output_dir.clone();
        filename.push(native_enum.name.camel_case());
        filename.set_extension("cs");
        let mut f = FilePrinter::new(filename)?;

        generate_enum(&mut f, native_enum, lib)?;
    }

    Ok(())
}

fn generate_exceptions(lib: &Library, config: &DotnetBindgenConfig) -> FormattingResult<()> {
    for err in lib.error_types() {
        // Open file
        let mut filename = config.output_dir.clone();
        filename.push(err.exception_name.to_string());
        filename.set_extension("cs");
        let mut f = FilePrinter::new(filename)?;

        generate_exception(&mut f, err, lib)?;
    }

    Ok(())
}

fn generate_constant_set(
    f: &mut impl Printer,
    set: &Handle<ConstantSet<Validated>>,
    lib: &Library,
) -> FormattingResult<()> {
    fn get_type_as_string(value: &ConstantValue) -> &'static str {
        match value {
            ConstantValue::U8(_, _) => "byte",
        }
    }

    fn get_value_as_string(value: &ConstantValue) -> String {
        match value {
            ConstantValue::U8(x, Representation::Hex) => format!("0x{:02X?}", x),
        }
    }

    print_license(f, &lib.info.license_description)?;
    print_imports(f)?;
    f.newline()?;

    namespaced(f, &lib.settings.name, |f| {
        documentation(f, |f| {
            // Print top-level documentation
            xmldoc_print(f, &set.doc)
        })?;

        f.writeln(&format!("public static class {}", set.name.camel_case()))?;
        blocked(f, |f| {
            for value in &set.values {
                documentation(f, |f| xmldoc_print(f, &value.doc))?;
                f.writeln(&format!(
                    "public const {} {} = {};",
                    get_type_as_string(&value.value),
                    value.name.camel_case(),
                    get_value_as_string(&value.value),
                ))?;
            }
            Ok(())
        })
    })
}

fn generate_enum(
    f: &mut impl Printer,
    native_enum: &Handle<Enum<Validated>>,
    lib: &Library,
) -> FormattingResult<()> {
    print_license(f, &lib.info.license_description)?;
    print_imports(f)?;
    f.newline()?;

    namespaced(f, &lib.settings.name, |f| {
        documentation(f, |f| {
            // Print top-level documentation
            xmldoc_print(f, &native_enum.doc)
        })?;

        f.writeln(&format!("public enum {}", native_enum.name.camel_case()))?;
        blocked(f, |f| {
            for variant in &native_enum.variants {
                documentation(f, |f| xmldoc_print(f, &variant.doc))?;
                f.writeln(&format!(
                    "{} =  {},",
                    variant.name.camel_case(),
                    variant.value
                ))?;
            }
            Ok(())
        })
    })
}

fn generate_exception(
    f: &mut impl Printer,
    err: &ErrorType<Validated>,
    lib: &Library,
) -> FormattingResult<()> {
    print_license(f, &lib.info.license_description)?;
    print_imports(f)?;
    f.newline()?;

    namespaced(f, &lib.settings.name, |f| {
        documentation(f, |f| {
            // Print top-level documentation
            xmldoc_print(f, &err.inner.doc)
        })?;

        let error_name = err.inner.name.camel_case();
        let exception_name = err.exception_name.camel_case();

        f.writeln(&format!("public class {}: Exception", exception_name))?;
        blocked(f, |f| {
            documentation(f, |f| {
                f.writeln("<summary>")?;
                f.write("Error detail")?;
                f.write("</summary>")
            })?;
            f.writeln(&format!("public readonly {} error;", error_name))?;
            f.newline()?;
            f.writeln(&format!(
                "internal {}({} error) : base(error.ToString())",
                exception_name, error_name
            ))?;
            blocked(f, |f| f.writeln("this.error = error;"))
        })
    })
}

fn generate_classes(lib: &Library, config: &DotnetBindgenConfig) -> FormattingResult<()> {
    for class in lib.classes() {
        // Open file
        let mut filename = config.output_dir.clone();
        filename.push(class.name().camel_case());
        filename.set_extension("cs");
        let mut f = FilePrinter::new(filename)?;

        class::generate(&mut f, class, lib)?;
    }

    for class in lib.static_classes() {
        // Open file
        let mut filename = config.output_dir.clone();
        filename.push(class.name.camel_case());
        filename.set_extension("cs");
        let mut f = FilePrinter::new(filename)?;

        class::generate_static(&mut f, class, lib)?;
    }

    Ok(())
}

fn generate_interfaces(lib: &Library, config: &DotnetBindgenConfig) -> FormattingResult<()> {
    for interface in lib.interfaces() {
        // Open file
        let mut filename = config.output_dir.clone();
        filename.push(&format!("I{}", interface.name().camel_case()));
        filename.set_extension("cs");
        let mut f = FilePrinter::new(filename)?;

        interface::generate(&mut f, interface, lib)?;
    }

    Ok(())
}

fn generate_iterator_helpers(lib: &Library, config: &DotnetBindgenConfig) -> FormattingResult<()> {
    for iter in lib.iterators() {
        // Open file
        let mut filename = config.output_dir.clone();
        filename.push(&format!("{}Helpers", iter.name().camel_case()));
        filename.set_extension("cs");
        let mut f = FilePrinter::new(filename)?;

        helpers::generate_iterator_helpers(&mut f, iter, lib)?;
    }

    Ok(())
}

fn generate_collection_helpers(
    lib: &Library,
    config: &DotnetBindgenConfig,
) -> FormattingResult<()> {
    for coll in lib.collections() {
        // Open file
        let mut filename = config.output_dir.clone();
        filename.push(&format!("{}Helpers", coll.name().camel_case()));
        filename.set_extension("cs");
        let mut f = FilePrinter::new(filename)?;

        helpers::generate_collection_helpers(&mut f, coll, lib)?;
    }

    Ok(())
}

fn print_license(f: &mut dyn Printer, license: &[String]) -> FormattingResult<()> {
    commented(f, |f| {
        for line in license.iter() {
            f.writeln(line)?;
        }
        Ok(())
    })
}

fn print_imports(f: &mut dyn Printer) -> FormattingResult<()> {
    f.writeln("using System;")?;
    f.writeln("using System.Runtime.InteropServices;")?;
    f.writeln("using System.Threading.Tasks;")?;
    f.writeln("using System.Collections.Immutable;")
}

fn dotnet_platform_string(platform: Platform) -> &'static str {
    // Names taken from https://docs.microsoft.com/en-us/dotnet/core/rid-catalog
    match platform {
        Platform::WinX64Msvc => "win-x64",
        Platform::LinuxX64Gnu => "linux-x64",
        Platform::LinuxArm8Gnu => "linux-arm64",
        _ => panic!("Unsupported platform"),
    }
}<|MERGE_RESOLUTION|>--- conflicted
+++ resolved
@@ -115,11 +115,7 @@
 fn generate_csproj(lib: &Library, config: &DotnetBindgenConfig) -> FormattingResult<()> {
     // Open file
     let mut filename = config.output_dir.clone();
-<<<<<<< HEAD
     filename.push(lib.settings.name.to_string());
-=======
-    filename.push(&lib.name);
->>>>>>> 27e5a312
     filename.set_extension("csproj");
     let mut f = FilePrinter::new(filename)?;
 
@@ -129,11 +125,7 @@
     f.writeln("    <GenerateDocumentationFile>true</GenerateDocumentationFile>")?;
     f.writeln("    <IncludeSymbols>true</IncludeSymbols>")?; // Include symbols
     f.writeln("    <SymbolPackageFormat>snupkg</SymbolPackageFormat>")?; // Use new file format
-<<<<<<< HEAD
     f.writeln(&format!("    <PackageId>{}</PackageId>", lib.settings.name))?;
-=======
-    f.writeln(&format!("    <PackageId>{}</PackageId>", lib.name))?;
->>>>>>> 27e5a312
     f.writeln(&format!(
         "    <PackageVersion>{}</PackageVersion>",
         lib.version
@@ -172,8 +164,8 @@
 
     // Include the target files to force the copying of DLLs of NuGet packages on .NET Framework
     // See https://github.com/stepfunc/dnp3/issues/147
-    f.writeln(&format!("    <Content Include=\"build/net45/{}.targets\" Pack=\"true\" PackagePath=\"build/net45/\" />", lib.name))?;
-    f.writeln(&format!("    <Content Include=\"buildTransitive/net45/{}.targets\" Pack=\"true\" PackagePath=\"buildTransitive/net45/\" />", lib.name))?;
+    f.writeln(&format!("    <Content Include=\"build/net45/{}.targets\" Pack=\"true\" PackagePath=\"build/net45/\" />", lib.settings.name))?;
+    f.writeln(&format!("    <Content Include=\"buildTransitive/net45/{}.targets\" Pack=\"true\" PackagePath=\"buildTransitive/net45/\" />", lib.settings.name))?;
 
     f.writeln("  </ItemGroup>")?;
 
@@ -213,7 +205,7 @@
 
         fs::create_dir_all(&filename)?;
 
-        filename.push(&lib.name);
+        filename.push(lib.settings.name.to_string());
         filename.set_extension("targets");
         let mut f = FilePrinter::new(filename)?;
 
@@ -226,7 +218,7 @@
             .iter()
             .filter(|x| x.platform == Platform::WinX64Msvc)
         {
-            f.writeln(&format!("    <Content Include=\"$(MSBuildThisFileDirectory)../../runtimes/{}/native/{}\" Link=\"{}\" CopyToOutputDirectory=\"Always\" Visible=\"false\" NuGetPackageId=\"{}\" />", dotnet_platform_string(p.platform), p.bin_filename(&config.ffi_name), p.bin_filename(&config.ffi_name), lib.name))?;
+            f.writeln(&format!("    <Content Include=\"$(MSBuildThisFileDirectory)../../runtimes/{}/native/{}\" Link=\"{}\" CopyToOutputDirectory=\"Always\" Visible=\"false\" NuGetPackageId=\"{}\" />", dotnet_platform_string(p.platform), p.bin_filename(&config.ffi_name), p.bin_filename(&config.ffi_name), lib.settings.name))?;
         }
 
         f.writeln("  </ItemGroup>")?;
@@ -241,7 +233,7 @@
 
         fs::create_dir_all(&filename)?;
 
-        filename.push(&lib.name);
+        filename.push(lib.settings.name.to_string());
         filename.set_extension("targets");
         let mut f = FilePrinter::new(filename)?;
 
@@ -249,7 +241,7 @@
         f.writeln("<Project ToolsVersion=\"4.0\" xmlns=\"http://schemas.microsoft.com/developer/msbuild/2003\">")?;
         f.writeln(&format!(
             "  <Import Project=\"$(MSBuildThisFileDirectory)../../build/net45/{}.targets\" />",
-            lib.name
+            lib.settings.name
         ))?;
         f.writeln("</Project>")?;
     }
