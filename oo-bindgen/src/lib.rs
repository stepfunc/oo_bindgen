#![deny(
// dead_code,
arithmetic_overflow,
invalid_type_param_default,
//missing_fragment_specifier,
mutable_transmutes,
no_mangle_const_items,
overflowing_literals,
patterns_in_fns_without_body,
pub_use_of_private_extern_crate,
unknown_crate_types,
const_err,
order_dependent_trait_objects,
illegal_floating_point_literal_pattern,
improper_ctypes,
late_bound_lifetime_arguments,
non_camel_case_types,
non_shorthand_field_patterns,
non_snake_case,
non_upper_case_globals,
no_mangle_generic_items,
private_in_public,
stable_features,
type_alias_bounds,
tyvar_behind_raw_pointer,
unconditional_recursion,
unused_comparisons,
unreachable_pub,
anonymous_parameters,
missing_copy_implementations,
// missing_debug_implementations,
// missing_docs,
trivial_casts,
trivial_numeric_casts,
unused_import_braces,
unused_qualifications,
clippy::all
)]
#![forbid(
    unsafe_code,
    //intra_doc_link_resolution_failure, broken_intra_doc_links
    unaligned_references,
    while_true,
    bare_trait_objects
)]

use crate::callback::*;
use crate::class::*;
use crate::doc::Doc;
use crate::native_enum::*;
use crate::native_function::*;
use crate::native_struct::*;
use std::collections::{HashMap, HashSet};
use std::fmt::Debug;
use std::hash::Hash;
use std::ops::Deref;
use std::path::PathBuf;
use std::ptr;
use std::rc::Rc;
use thiserror::Error;

pub use semver::Version;

pub mod callback;
pub mod class;
pub mod collection;
pub mod constants;
pub mod doc;
pub mod error_type;
pub mod formatting;
pub mod iterator;
pub mod native_enum;
pub mod native_function;
pub mod native_struct;
pub mod platforms;
<<<<<<< HEAD
pub mod util;
=======
pub mod types;
>>>>>>> ac77089d

use crate::constants::{ConstantSetBuilder, ConstantSetHandle};
pub use crate::doc::doc;
use crate::error_type::{ErrorType, ErrorTypeBuilder, ExceptionType};
use crate::types::BasicType;

type Result<T> = std::result::Result<T, BindingError>;

#[derive(Error, Debug)]
pub enum BindingError {
    // Global errors
    #[error("Symbol '{}' already used in the library", name)]
    SymbolAlreadyUsed { name: String },
    #[error("C FFI prefix already set")]
    FfiPrefixAlreadySet,

    // Documentation error
    #[error("Invalid documentation string")]
    InvalidDocString,
    #[error("Documentation of '{}' was already defined", symbol_name)]
    DocAlreadyDefined { symbol_name: String },
    #[error("Documentation of '{}' was not defined", symbol_name)]
    DocNotDefined { symbol_name: String },
    #[error(
        "Documentation of '{}' references '{}' which does not exist",
        symbol_name,
        ref_name
    )]
    DocInvalidReference {
        symbol_name: String,
        ref_name: String,
    },

    // Native function errors
    #[error("Native struct '{}' is not part of this library", handle.name)]
    NativeFunctionNotPartOfThisLib { handle: NativeFunctionHandle },
    #[error(
        "Return type of native function '{}' was already defined to '{:?}'",
        native_func_name,
        return_type
    )]
    ReturnTypeAlreadyDefined {
        native_func_name: String,
        return_type: ReturnType,
    },
    #[error(
        "Return type of native function '{}' was not defined",
        native_func_name
    )]
    ReturnTypeNotDefined { native_func_name: String },

    // Native enum errors
    #[error("Native enum '{}' is not part of this library", handle.name)]
    NativeEnumNotPartOfThisLib { handle: NativeEnumHandle },
    #[error(
        "Native enum '{}' already contains a variant with name '{}'",
        name,
        variant_name
    )]
    NativeEnumAlreadyContainsVariantWithSameName { name: String, variant_name: String },
    #[error(
        "Native enum '{}' already contains a variant with value '{}'",
        name,
        variant_value
    )]
    NativeEnumAlreadyContainsVariantWithSameValue { name: String, variant_value: i32 },
    #[error(
        "Native enum '{}' does not contain a variant named '{}'",
        name,
        variant_name
    )]
    NativeEnumDoesNotContainVariant { name: String, variant_name: String },

    // Structure errors
    #[error("Native struct '{}' was already defined", handle.name)]
    NativeStructAlreadyDefined {
        handle: NativeStructDeclarationHandle,
    },
    #[error("Native struct '{}' is not part of this library", handle.name)]
    NativeStructNotPartOfThisLib {
        handle: NativeStructDeclarationHandle,
    },
    #[error("Native struct '{}' already contains element with name '{}'", handle.name, element_name)]
    NativeStructAlreadyContainsElementWithSameName {
        handle: NativeStructDeclarationHandle,
        element_name: String,
    },
    #[error("First parameter of native function '{}' is not of type '{}' as expected for a method of a struct", native_func.name, handle.name)]
    FirstMethodParameterIsNotStructType {
        handle: NativeStructDeclarationHandle,
        native_func: NativeFunctionHandle,
    },
    #[error("Struct '{}' was already defined", handle.name)]
    StructAlreadyDefined {
        handle: NativeStructDeclarationHandle,
    },
    #[error("Struct '{}' already contains element or method with name '{}'", handle.name, element_name)]
    StructAlreadyContainsElementWithSameName {
        handle: NativeStructDeclarationHandle,
        element_name: String,
    },

    // Class errors
    #[error("Class '{}' was already defined", handle.name)]
    ClassAlreadyDefined { handle: ClassDeclarationHandle },
    #[error("Class '{}' is not part of this library", handle.name)]
    ClassNotPartOfThisLib { handle: ClassDeclarationHandle },
    #[error("First parameter of native function '{}' is not of type '{}' as expected for a method of a class", native_func.name, handle.name)]
    FirstMethodParameterIsNotClassType {
        handle: ClassDeclarationHandle,
        native_func: NativeFunctionHandle,
    },
    #[error("Constructor for class '{}' was already defined", handle.name)]
    ConstructorAlreadyDefined { handle: ClassDeclarationHandle },
    #[error("Native function '{}' does not return '{}' as expected for a constructor", native_func.name, handle.name)]
    ConstructorReturnTypeDoesNotMatch {
        handle: ClassDeclarationHandle,
        native_func: NativeFunctionHandle,
    },
    #[error("Destructor for class '{}' was already defined", handle.name)]
    DestructorAlreadyDefined { handle: ClassDeclarationHandle },
    #[error("Native function '{}' does not take a single '{}' parameter as expected for a destructor", native_func.name, handle.name)]
    DestructorTakesMoreThanOneParameter {
        handle: ClassDeclarationHandle,
        native_func: NativeFunctionHandle,
    },
    #[error("Destructor for class '{}' cannot fail", handle.name)]
    DestructorCannotFail { handle: ClassDeclarationHandle },
    #[error("No destructor defined for class '{}', but asking for manual/disposable destruction", handle.name)]
    NoDestructorForManualDestruction { handle: ClassDeclarationHandle },

    // Async errors
    #[error("Native function '{}' cannot be used as an async method because it doesn't have a interface parameter", handle.name)]
    AsyncNativeMethodNoInterface { handle: NativeFunctionHandle },
    #[error("Native function '{}' cannot be used as an async method because it has too many interface parameters", handle.name)]
    AsyncNativeMethodTooManyInterface { handle: NativeFunctionHandle },
    #[error("Native function '{}' cannot be used as an async method because its interface parameter doesn't have a single callback", handle.name)]
    AsyncInterfaceNotSingleCallback { handle: NativeFunctionHandle },
    #[error("Native function '{}' cannot be used as an async method because its interface parameter single callback does not have a single parameter (other than the arg param)", handle.name)]
    AsyncCallbackNotSingleParam { handle: NativeFunctionHandle },
    #[error("Native function '{}' cannot be used as an async method because its interface parameter single callback does not return void", handle.name)]
    AsyncCallbackReturnTypeNotVoid { handle: NativeFunctionHandle },

    // Interface errors
    #[error(
        "Interface '{}' already has element with the name '{}'",
        interface_name,
        element_name
    )]
    InterfaceHasElementWithSameName {
        interface_name: String,
        element_name: String,
    },
    #[error("Interface '{}' already has void* arg defined", interface_name)]
    InterfaceArgNameAlreadyDefined { interface_name: String },
    #[error(
        "Interface '{}' does not have a destroy callback defined",
        interface_name
    )]
    InterfaceDestroyCallbackNotDefined { interface_name: String },
    #[error(
        "Interface '{}' already has a destroy callback defined",
        interface_name
    )]
    InterfaceDestroyCallbackAlreadyDefined { interface_name: String },
    #[error("Interface '{}' is not part of this library", handle.name)]
    InterfaceNotPartOfThisLib { handle: InterfaceHandle },

    // Iterator errors
    #[error("Iterator native function '{}' does not take a single class ref parameter", handle.name)]
    IteratorNotSingleClassRefParam { handle: NativeFunctionHandle },
    #[error("Iterator native function '{}' does not return a struct ref value", handle.name)]
    IteratorReturnTypeNotStructRef { handle: NativeFunctionHandle },
    #[error("Iterator '{}' is not part of this library", handle.name())]
    IteratorNotPartOfThisLib { handle: iterator::IteratorHandle },
    #[error("Iterator native functions '{}' cannot fail", handle.name)]
    IteratorFunctionsCannotFail { handle: NativeFunctionHandle },

    // Collection errors
    #[error("Invalid native function '{}' signature for create_func of collection", handle.name)]
    CollectionCreateFuncInvalidSignature { handle: NativeFunctionHandle },
    #[error("Invalid native function '{}' signature for delete_func of collection", handle.name)]
    CollectionDeleteFuncInvalidSignature { handle: NativeFunctionHandle },
    #[error("Invalid native function '{}' signature for add_func of collection", handle.name)]
    CollectionAddFuncInvalidSignature { handle: NativeFunctionHandle },
    #[error("Collection native functions '{}' cannot fail", handle.name)]
    CollectionFunctionsCannotFail { handle: NativeFunctionHandle },
    #[error("Collection '{}' is not part of this library", handle.name())]
    CollectionNotPartOfThisLib {
        handle: collection::CollectionHandle,
    },
    #[error(
        "ConstantSet '{}' already contains constant name  '{}'",
        set_name,
        constant_name
    )]
    ConstantNameAlreadyUsed {
        set_name: String,
        constant_name: String,
    },
    #[error(
        "Function '{}' already has an error type specified: '{}'",
        function,
        error_type
    )]
    ErrorTypeAlreadyDefined {
        function: String,
        error_type: String,
    },
}

pub struct Handle<T>(Rc<T>);

impl<T> Handle<T> {
    fn new(inner: T) -> Self {
        Self(Rc::new(inner))
    }
}

impl<T: Debug> Debug for Handle<T> {
    fn fmt(&self, f: &mut std::fmt::Formatter<'_>) -> std::fmt::Result {
        self.0.fmt(f)
    }
}

impl<T> Clone for Handle<T> {
    fn clone(&self) -> Self {
        Self(Rc::clone(&self.0))
    }
}

impl<T> Hash for Handle<T> {
    fn hash<H: std::hash::Hasher>(&self, state: &mut H) {
        ptr::hash(&*self.0, state)
    }
}

impl<T> PartialEq for Handle<T> {
    fn eq(&self, other: &Self) -> bool {
        Rc::ptr_eq(&self.0, &other.0)
    }
}

impl<T> Eq for Handle<T> {}

impl<T> Deref for Handle<T> {
    type Target = T;

    fn deref(&self) -> &T {
        &self.0
    }
}

#[derive(Debug, Clone)]
pub enum Symbol {
    NativeFunction(NativeFunctionHandle),
    Struct(StructHandle),
    Enum(NativeEnumHandle),
    Class(ClassHandle),
    StaticClass(StaticClassHandle),
    Interface(InterfaceHandle),
    Iterator(iterator::IteratorHandle),
    Collection(collection::CollectionHandle),
}

#[derive(Debug)]
pub enum Statement {
    Constants(ConstantSetHandle),
    NativeStructDeclaration(NativeStructDeclarationHandle),
    NativeStructDefinition(NativeStructHandle),
    StructDefinition(StructHandle),
    EnumDefinition(NativeEnumHandle),
    ErrorType(ErrorType),
    ClassDeclaration(ClassDeclarationHandle),
    ClassDefinition(ClassHandle),
    StaticClassDefinition(StaticClassHandle),
    InterfaceDefinition(InterfaceHandle),
    IteratorDeclaration(iterator::IteratorHandle),
    CollectionDeclaration(collection::CollectionHandle),
    NativeFunctionDeclaration(NativeFunctionHandle),
}

pub struct DeveloperInfo {
    /// Full name of the developer
    pub name: String,
    /// Email of the developer
    pub email: String,
    /// Name of the organization the developer is working for
    pub organization: String,
    /// Organization website URL
    pub organization_url: String,
}

pub struct LibraryInfo {
    /// Description of the library
    pub description: String,
    /// URL of the project
    pub project_url: String,
    /// GitHub organisation and repo name (e.g. stepfunc/oo_bindgen)
    pub repository: String,
    /// License name
    pub license_name: String,
    /// Short description of the license (to put on every generated file)
    pub license_description: Vec<String>,
    /// Path to the license file from the root directory
    pub license_path: PathBuf,
    /// List of developers
    pub developers: Vec<DeveloperInfo>,
}

pub struct Library {
    pub name: String,
    pub version: Version,
    pub c_ffi_prefix: String,
    pub info: LibraryInfo,
    statements: Vec<Statement>,
    structs: HashMap<NativeStructDeclarationHandle, StructHandle>,
    _classes: HashMap<ClassDeclarationHandle, ClassHandle>,
    symbols: HashMap<String, Symbol>,
}

impl Library {
    pub fn native_functions(&self) -> impl Iterator<Item = &NativeFunctionHandle> {
        self.into_iter().filter_map(|statement| match statement {
            Statement::NativeFunctionDeclaration(handle) => Some(handle),
            _ => None,
        })
    }

    pub fn native_structs(&self) -> impl Iterator<Item = &NativeStructHandle> {
        self.into_iter().filter_map(|statement| match statement {
            Statement::NativeStructDefinition(handle) => Some(handle),
            _ => None,
        })
    }

    pub fn structs(&self) -> impl Iterator<Item = &StructHandle> {
        self.structs.values()
    }

    pub fn find_struct<T: AsRef<str>>(&self, name: T) -> Option<&StructHandle> {
        self.symbol(name)
            .iter()
            .filter_map(|symbol| {
                if let Symbol::Struct(handle) = symbol {
                    Some(handle)
                } else {
                    None
                }
            })
            .next()
    }

    pub fn constants(&self) -> impl Iterator<Item = &ConstantSetHandle> {
        self.into_iter().filter_map(|statement| match statement {
            Statement::Constants(handle) => Some(handle),
            _ => None,
        })
    }

    pub fn native_enums(&self) -> impl Iterator<Item = &NativeEnumHandle> {
        self.into_iter().filter_map(|statement| match statement {
            Statement::EnumDefinition(handle) => Some(handle),
            _ => None,
        })
    }

    pub fn error_types(&self) -> impl Iterator<Item = &ErrorType> {
        self.into_iter().filter_map(|statement| match statement {
            Statement::ErrorType(err) => Some(err),
            _ => None,
        })
    }

    pub fn find_enum<T: AsRef<str>>(&self, name: T) -> Option<&NativeEnumHandle> {
        self.symbol(name)
            .iter()
            .filter_map(|symbol| {
                if let Symbol::Enum(handle) = symbol {
                    Some(handle)
                } else {
                    None
                }
            })
            .next()
    }

    pub fn classes(&self) -> impl Iterator<Item = &ClassHandle> {
        self.into_iter().filter_map(|statement| match statement {
            Statement::ClassDefinition(handle) => Some(handle),
            _ => None,
        })
    }

    pub fn find_class_declaration<T: AsRef<str>>(
        &self,
        name: T,
    ) -> Option<&ClassDeclarationHandle> {
        self.symbol(name)
            .iter()
            .filter_map(|symbol| match symbol {
                Symbol::Class(handle) => Some(&handle.declaration),
                Symbol::Iterator(handle) => Some(&handle.iter_type),
                Symbol::Collection(handle) => Some(&handle.collection_type),
                _ => None,
            })
            .next()
    }

    pub fn find_class<T: AsRef<str>>(&self, name: T) -> Option<&ClassHandle> {
        self.symbol(name)
            .iter()
            .filter_map(|symbol| {
                if let Symbol::Class(handle) = symbol {
                    Some(handle)
                } else {
                    None
                }
            })
            .next()
    }

    pub fn static_classes(&self) -> impl Iterator<Item = &StaticClassHandle> {
        self.into_iter().filter_map(|statement| match statement {
            Statement::StaticClassDefinition(handle) => Some(handle),
            _ => None,
        })
    }

    pub fn find_static_class<T: AsRef<str>>(&self, name: T) -> Option<&StaticClassHandle> {
        self.symbol(name)
            .iter()
            .filter_map(|symbol| {
                if let Symbol::StaticClass(handle) = symbol {
                    Some(handle)
                } else {
                    None
                }
            })
            .next()
    }

    pub fn interfaces(&self) -> impl Iterator<Item = &InterfaceHandle> {
        self.into_iter().filter_map(|statement| match statement {
            Statement::InterfaceDefinition(handle) => Some(handle),
            _ => None,
        })
    }

    pub fn find_interface<T: AsRef<str>>(&self, name: T) -> Option<&InterfaceHandle> {
        self.symbol(name)
            .iter()
            .filter_map(|symbol| {
                if let Symbol::Interface(handle) = symbol {
                    Some(handle)
                } else {
                    None
                }
            })
            .next()
    }

    pub fn iterators(&self) -> impl Iterator<Item = &iterator::IteratorHandle> {
        self.into_iter().filter_map(|statement| match statement {
            Statement::IteratorDeclaration(handle) => Some(handle),
            _ => None,
        })
    }

    pub fn find_iterator<T: AsRef<str>>(&self, name: T) -> Option<&iterator::IteratorHandle> {
        self.statements
            .iter()
            .filter_map(|statement| {
                if let Statement::IteratorDeclaration(handle) = statement {
                    if handle.name() == name.as_ref() {
                        return Some(handle);
                    }
                }

                None
            })
            .next()
    }

    pub fn collections(&self) -> impl Iterator<Item = &collection::CollectionHandle> {
        self.into_iter().filter_map(|statement| match statement {
            Statement::CollectionDeclaration(handle) => Some(handle),
            _ => None,
        })
    }

    pub fn find_collection<T: AsRef<str>>(&self, name: T) -> Option<&collection::CollectionHandle> {
        self.statements
            .iter()
            .filter_map(|statement| {
                if let Statement::CollectionDeclaration(handle) = statement {
                    if handle.name() == name.as_ref() {
                        return Some(handle);
                    }
                }

                None
            })
            .next()
    }

    pub fn symbol<T: AsRef<str>>(&self, symbol_name: T) -> Option<&Symbol> {
        self.symbols.get(symbol_name.as_ref())
    }
}

impl<'a> IntoIterator for &'a Library {
    type Item = &'a Statement;
    type IntoIter = std::slice::Iter<'a, Statement>;
    fn into_iter(self) -> Self::IntoIter {
        self.statements.iter()
    }
}

pub struct LibraryBuilder {
    name: String,
    version: Version,
    c_ffi_prefix: Option<String>,
    info: LibraryInfo,

    statements: Vec<Statement>,
    symbol_names: HashSet<String>,

    native_structs_declarations: HashSet<NativeStructDeclarationHandle>,
    native_structs: HashMap<NativeStructDeclarationHandle, NativeStructHandle>,
    defined_structs: HashMap<NativeStructHandle, StructHandle>,

    native_enums: HashSet<NativeEnumHandle>,

    class_declarations: HashSet<ClassDeclarationHandle>,
    classes: HashMap<ClassDeclarationHandle, ClassHandle>,
    static_classes: HashSet<StaticClassHandle>,

    interfaces: HashSet<InterfaceHandle>,

    iterators: HashSet<iterator::IteratorHandle>,
    collections: HashSet<collection::CollectionHandle>,

    native_functions: HashSet<NativeFunctionHandle>,
}

impl LibraryBuilder {
    pub fn new<T: Into<String>>(name: T, version: Version, info: LibraryInfo) -> Self {
        Self {
            name: name.into(),
            version,
            c_ffi_prefix: None,
            info,

            statements: Vec::new(),
            symbol_names: HashSet::new(),

            native_structs_declarations: HashSet::new(),
            native_structs: HashMap::new(),
            defined_structs: HashMap::new(),

            native_enums: HashSet::new(),

            class_declarations: HashSet::new(),
            classes: HashMap::new(),
            static_classes: HashSet::new(),

            interfaces: HashSet::new(),

            iterators: HashSet::new(),
            collections: HashSet::new(),

            native_functions: HashSet::new(),
        }
    }

    pub fn build(self) -> Result<Library> {
        // Update all native structs to full structs
        let mut structs = HashMap::with_capacity(self.defined_structs.len());
        for structure in self.defined_structs.values() {
            structs.insert(structure.declaration(), structure.clone());
        }
        for native_struct in self.native_structs.values() {
            if !self.defined_structs.contains_key(native_struct) {
                structs.insert(
                    native_struct.declaration(),
                    StructHandle::new(Struct::new(native_struct.clone())),
                );
            }
        }

        // Build symbols map
        let mut symbols = HashMap::new();
        for statement in &self.statements {
            match statement {
                Statement::Constants(_) => {}
                Statement::NativeStructDeclaration(handle) => {
                    symbols.insert(
                        handle.name.clone(),
                        Symbol::Struct(structs.get(handle).unwrap().clone()),
                    );
                }
                Statement::NativeStructDefinition(_) => (),
                Statement::StructDefinition(_) => (),
                Statement::EnumDefinition(handle) => {
                    symbols.insert(handle.name.clone(), Symbol::Enum(handle.clone()));
                }
                Statement::ErrorType(_) => {}
                Statement::ClassDeclaration(_) => (),
                Statement::ClassDefinition(handle) => {
                    symbols.insert(handle.name().to_string(), Symbol::Class(handle.clone()));
                }
                Statement::StaticClassDefinition(handle) => {
                    symbols.insert(handle.name.clone(), Symbol::StaticClass(handle.clone()));
                }
                Statement::InterfaceDefinition(handle) => {
                    symbols.insert(handle.name.clone(), Symbol::Interface(handle.clone()));
                }
                Statement::IteratorDeclaration(handle) => {
                    symbols.insert(handle.name().to_string(), Symbol::Iterator(handle.clone()));
                }
                Statement::CollectionDeclaration(handle) => {
                    symbols.insert(
                        handle.name().to_string(),
                        Symbol::Collection(handle.clone()),
                    );
                }
                Statement::NativeFunctionDeclaration(handle) => {
                    symbols.insert(handle.name.clone(), Symbol::NativeFunction(handle.clone()));
                }
            }
        }

        let lib = Library {
            name: self.name.clone(),
            version: self.version,
            c_ffi_prefix: self.c_ffi_prefix.unwrap_or(self.name),
            info: self.info,
            statements: self.statements,
            structs,
            _classes: self.classes,
            symbols,
        };

        doc::validate_library_docs(&lib)?;

        Ok(lib)
    }

    pub fn c_ffi_prefix<T: Into<String>>(&mut self, c_ffi_prefix: T) -> Result<()> {
        match self.c_ffi_prefix {
            Some(_) => Err(BindingError::FfiPrefixAlreadySet),
            None => {
                self.c_ffi_prefix = Some(c_ffi_prefix.into());
                Ok(())
            }
        }
    }

    pub fn define_error_type<T: Into<String>>(
        &mut self,
        error_name: T,
        exception_name: T,
        exception_type: ExceptionType,
    ) -> Result<ErrorTypeBuilder> {
        let builder = self
            .define_native_enum(error_name)?
            .push("Ok", "Success, i.e. no error occurred")?;

        Ok(ErrorTypeBuilder::new(
            exception_name.into(),
            exception_type,
            builder,
        ))
    }

    pub fn define_constants<T: Into<String>>(&mut self, name: T) -> Result<ConstantSetBuilder> {
        let name = name.into();
        self.check_unique_symbol(&name)?;
        Ok(ConstantSetBuilder::new(self, name))
    }

    /// Forward declare a native structure
    pub fn declare_native_struct<T: Into<String>>(
        &mut self,
        name: T,
    ) -> Result<NativeStructDeclarationHandle> {
        let name = name.into();
        self.check_unique_symbol(&name)?;
        let handle = NativeStructDeclarationHandle::new(NativeStructDeclaration::new(name));
        self.native_structs_declarations.insert(handle.clone());
        self.statements
            .push(Statement::NativeStructDeclaration(handle.clone()));
        Ok(handle)
    }

    /// Define a native structure
    pub fn define_native_struct(
        &mut self,
        declaration: &NativeStructDeclarationHandle,
    ) -> Result<NativeStructBuilder> {
        self.validate_native_struct_declaration(declaration)?;
        if !self.native_structs.contains_key(declaration) {
            Ok(NativeStructBuilder::new(self, declaration.clone()))
        } else {
            Err(BindingError::NativeStructAlreadyDefined {
                handle: declaration.clone(),
            })
        }
    }

    pub fn define_struct(&mut self, definition: &NativeStructHandle) -> Result<StructBuilder> {
        self.validate_native_struct(definition)?;
        if !self.defined_structs.contains_key(definition) {
            Ok(StructBuilder::new(self, definition.clone()))
        } else {
            Err(BindingError::StructAlreadyDefined {
                handle: definition.declaration(),
            })
        }
    }

    /// Define an enumeration
    pub fn define_native_enum<T: Into<String>>(&mut self, name: T) -> Result<NativeEnumBuilder> {
        let name = name.into();
        self.check_unique_symbol(&name)?;
        Ok(NativeEnumBuilder::new(self, name))
    }

    pub fn declare_native_function<T: Into<String>>(
        &mut self,
        name: T,
    ) -> Result<NativeFunctionBuilder> {
        let name = name.into();
        self.check_unique_symbol(&name)?;
        Ok(NativeFunctionBuilder::new(self, name))
    }

    pub fn declare_class<T: Into<String>>(&mut self, name: T) -> Result<ClassDeclarationHandle> {
        let name = name.into();
        self.check_unique_symbol(&name)?;
        let handle = ClassDeclarationHandle::new(ClassDeclaration::new(name));
        self.class_declarations.insert(handle.clone());
        self.statements
            .push(Statement::ClassDeclaration(handle.clone()));
        Ok(handle)
    }

    pub fn define_class(&mut self, declaration: &ClassDeclarationHandle) -> Result<ClassBuilder> {
        self.validate_class_declaration(declaration)?;
        if !self.classes.contains_key(declaration) {
            Ok(ClassBuilder::new(self, declaration.clone()))
        } else {
            Err(BindingError::ClassAlreadyDefined {
                handle: declaration.clone(),
            })
        }
    }

    pub fn define_static_class<T: Into<String>>(&mut self, name: T) -> Result<StaticClassBuilder> {
        let name = name.into();
        self.check_unique_symbol(&name)?;
        Ok(StaticClassBuilder::new(self, name))
    }

    pub fn define_interface<T: Into<String>, D: Into<Doc>>(
        &mut self,
        name: T,
        doc: D,
    ) -> Result<InterfaceBuilder> {
        let name = name.into();
        self.check_unique_symbol(&name)?;
        Ok(InterfaceBuilder::new(self, name, doc.into()))
    }

    pub fn define_iterator(
        &mut self,
        native_func: &NativeFunctionHandle,
        item_type: &NativeStructHandle,
    ) -> Result<iterator::IteratorHandle> {
        self.define_iterator_impl(false, native_func, item_type)
    }

    pub fn define_iterator_with_lifetime(
        &mut self,
        native_func: &NativeFunctionHandle,
        item_type: &NativeStructHandle,
    ) -> Result<iterator::IteratorHandle> {
        self.define_iterator_impl(true, native_func, item_type)
    }

    fn define_iterator_impl(
        &mut self,
        has_lifetime: bool,
        native_func: &NativeFunctionHandle,
        item_type: &NativeStructHandle,
    ) -> Result<iterator::IteratorHandle> {
        let iter = iterator::IteratorHandle::new(iterator::Iterator::new(
            has_lifetime,
            native_func,
            item_type,
        )?);
        self.iterators.insert(iter.clone());
        self.statements
            .push(Statement::IteratorDeclaration(iter.clone()));
        Ok(iter)
    }

    pub fn define_collection(
        &mut self,
        create_func: &NativeFunctionHandle,
        delete_func: &NativeFunctionHandle,
        add_func: &NativeFunctionHandle,
    ) -> Result<collection::CollectionHandle> {
        let collection = collection::CollectionHandle::new(collection::Collection::new(
            create_func,
            delete_func,
            add_func,
        )?);
        self.collections.insert(collection.clone());
        self.statements
            .push(Statement::CollectionDeclaration(collection.clone()));
        Ok(collection)
    }

    fn check_unique_symbol(&mut self, name: &str) -> Result<()> {
        if self.symbol_names.insert(name.to_string()) {
            Ok(())
        } else {
            Err(BindingError::SymbolAlreadyUsed {
                name: name.to_string(),
            })
        }
    }

    fn validate_native_function(&self, native_function: &NativeFunctionHandle) -> Result<()> {
        if self.native_functions.contains(native_function) {
            Ok(())
        } else {
            Err(BindingError::NativeFunctionNotPartOfThisLib {
                handle: native_function.clone(),
            })
        }
    }

    fn validate_type(&self, type_to_validate: &Type) -> Result<()> {
        match type_to_validate {
            Type::StructRef(native_struct) => {
                self.validate_native_struct_declaration(native_struct)
            }
            Type::Struct(native_struct) => self.validate_native_struct(native_struct),
            Type::Basic(BasicType::Enum(native_enum)) => self.validate_native_enum(native_enum),
            Type::Interface(interface) => self.validate_interface(interface),
            Type::ClassRef(class_declaration) => self.validate_class_declaration(class_declaration),
            Type::Iterator(iter) => self.validate_iterator(iter),
            Type::Collection(collection) => self.validate_collection(collection),
            _ => Ok(()),
        }
    }

    fn validate_native_struct_declaration(
        &self,
        native_struct: &NativeStructDeclarationHandle,
    ) -> Result<()> {
        if self.native_structs_declarations.contains(native_struct) {
            Ok(())
        } else {
            Err(BindingError::NativeStructNotPartOfThisLib {
                handle: native_struct.clone(),
            })
        }
    }

    fn validate_native_struct(&self, native_struct: &NativeStructHandle) -> Result<()> {
        if self.native_structs.contains_key(&native_struct.declaration) {
            Ok(())
        } else {
            Err(BindingError::NativeStructNotPartOfThisLib {
                handle: native_struct.declaration.clone(),
            })
        }
    }

    fn validate_native_enum(&self, native_enum: &NativeEnumHandle) -> Result<()> {
        if self.native_enums.contains(native_enum) {
            Ok(())
        } else {
            Err(BindingError::NativeEnumNotPartOfThisLib {
                handle: native_enum.clone(),
            })
        }
    }

    fn validate_interface(&self, interface: &InterfaceHandle) -> Result<()> {
        if self.interfaces.contains(interface) {
            Ok(())
        } else {
            Err(BindingError::InterfaceNotPartOfThisLib {
                handle: interface.clone(),
            })
        }
    }

    fn validate_class_declaration(&self, class_declaration: &ClassDeclarationHandle) -> Result<()> {
        if self.class_declarations.contains(class_declaration) {
            Ok(())
        } else {
            Err(BindingError::ClassNotPartOfThisLib {
                handle: class_declaration.clone(),
            })
        }
    }

    fn validate_iterator(&self, iter: &iterator::IteratorHandle) -> Result<()> {
        if self.iterators.contains(iter) {
            Ok(())
        } else {
            Err(BindingError::IteratorNotPartOfThisLib {
                handle: iter.clone(),
            })
        }
    }

    fn validate_collection(&self, collection: &collection::CollectionHandle) -> Result<()> {
        if self.collections.contains(collection) {
            Ok(())
        } else {
            Err(BindingError::CollectionNotPartOfThisLib {
                handle: collection.clone(),
            })
        }
    }
}<|MERGE_RESOLUTION|>--- conflicted
+++ resolved
@@ -73,11 +73,8 @@
 pub mod native_function;
 pub mod native_struct;
 pub mod platforms;
-<<<<<<< HEAD
+pub mod types;
 pub mod util;
-=======
-pub mod types;
->>>>>>> ac77089d
 
 use crate::constants::{ConstantSetBuilder, ConstantSetHandle};
 pub use crate::doc::doc;
