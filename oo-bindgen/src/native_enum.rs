use crate::doc::Doc;
use crate::*;

#[derive(Debug)]
pub struct EnumVariant {
    pub name: String,
    pub value: i32,
    pub doc: Doc,
}

#[derive(Debug)]
pub struct NativeEnum {
    pub name: String,
    pub variants: Vec<EnumVariant>,
    pub doc: Doc,
}

impl NativeEnum {
<<<<<<< HEAD
    pub fn find_variant(&self, variant_name: &str) -> Option<&EnumVariant> {
        self.variants
            .iter()
            .find(|variant| variant.name == variant_name)
=======
    pub fn find_variant<T: AsRef<str>>(&self, variant_name: T) -> Option<&EnumVariant> {
        self.variants
            .iter()
            .find(|variant| variant.name == variant_name.as_ref())
>>>>>>> b9cda420
    }
}

pub type NativeEnumHandle = Handle<NativeEnum>;

pub struct NativeEnumBuilder<'a> {
    lib: &'a mut LibraryBuilder,
    name: String,
    variants: Vec<EnumVariant>,
    variant_names: HashSet<String>,
    variant_values: HashSet<i32>,
    next_value: i32,
    doc: Option<Doc>,
}

impl<'a> NativeEnumBuilder<'a> {
    pub(crate) fn new(lib: &'a mut LibraryBuilder, name: String) -> Self {
        Self {
            lib,
            name,
            variants: Vec::new(),
            variant_names: HashSet::new(),
            variant_values: HashSet::new(),
            next_value: 0,
            doc: None,
        }
    }

    pub fn variant<T: Into<String>, D: Into<Doc>>(
        mut self,
        name: T,
        value: i32,
        doc: D,
    ) -> Result<Self> {
        let name = name.into();
        let unique_name = self.variant_names.insert(name.to_string());
        let unique_value = self.variant_values.insert(value);
        if unique_name && unique_value {
            self.variants.push(EnumVariant {
                name,
                value,
                doc: doc.into(),
            });
            self.next_value = value + 1;
            Ok(self)
        } else if !unique_name {
            Err(BindingError::NativeEnumAlreadyContainsVariantWithSameName {
                name: self.name,
                variant_name: name,
            })
        } else {
            Err(
                BindingError::NativeEnumAlreadyContainsVariantWithSameValue {
                    name: self.name,
                    variant_value: value,
                },
            )
        }
    }

    pub fn push<T: Into<String>, D: Into<Doc>>(self, name: T, doc: D) -> Result<Self> {
        let value = self.next_value;
        self.variant(name, value, doc)
    }

    pub fn doc<D: Into<Doc>>(mut self, doc: D) -> Result<Self> {
        match self.doc {
            None => {
                self.doc = Some(doc.into());
                Ok(self)
            }
            Some(_) => Err(BindingError::DocAlreadyDefined {
                symbol_name: self.name,
            }),
        }
    }

    pub fn build(self) -> Result<NativeEnumHandle> {
        let doc = match self.doc {
            Some(doc) => doc,
            None => {
                return Err(BindingError::DocNotDefined {
                    symbol_name: self.name,
                })
            }
        };

        let handle = NativeEnumHandle::new(NativeEnum {
            name: self.name,
            variants: self.variants,
            doc,
        });

        self.lib.native_enums.insert(handle.clone());
        self.lib
            .statements
            .push(Statement::EnumDefinition(handle.clone()));

        Ok(handle)
    }
}<|MERGE_RESOLUTION|>--- conflicted
+++ resolved
@@ -16,17 +16,10 @@
 }
 
 impl NativeEnum {
-<<<<<<< HEAD
-    pub fn find_variant(&self, variant_name: &str) -> Option<&EnumVariant> {
-        self.variants
-            .iter()
-            .find(|variant| variant.name == variant_name)
-=======
     pub fn find_variant<T: AsRef<str>>(&self, variant_name: T) -> Option<&EnumVariant> {
         self.variants
             .iter()
             .find(|variant| variant.name == variant_name.as_ref())
->>>>>>> b9cda420
     }
 }
 
