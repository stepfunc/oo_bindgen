use crate::doc::Doc;
use crate::*;
use std::collections::HashSet;

/// C-style structure forward declaration
#[derive(Debug)]
pub struct NativeStructDeclaration {
    pub name: String,
}

impl NativeStructDeclaration {
    pub(crate) fn new(name: String) -> Self {
        Self { name }
    }
}

pub type NativeStructDeclarationHandle = Handle<NativeStructDeclaration>;

#[derive(Debug)]
pub struct NativeStructElement {
    pub name: String,
    pub element_type: Type,
    pub doc: Doc,
}

/// C-style structure definition
#[derive(Debug)]
pub struct NativeStruct {
    pub declaration: NativeStructDeclarationHandle,
    pub elements: Vec<NativeStructElement>,
    pub doc: Doc,
}

impl NativeStruct {
    pub fn name(&self) -> &str {
        &self.declaration.name
    }

    pub fn declaration(&self) -> NativeStructDeclarationHandle {
        self.declaration.clone()
    }
}

pub type NativeStructHandle = Handle<NativeStruct>;

pub struct NativeStructBuilder<'a> {
    lib: &'a mut LibraryBuilder,
    declaration: NativeStructDeclarationHandle,
    elements: Vec<NativeStructElement>,
    element_names_set: HashSet<String>,
    doc: Option<Doc>,
}

impl<'a> NativeStructBuilder<'a> {
    pub(crate) fn new(
        lib: &'a mut LibraryBuilder,
        declaration: NativeStructDeclarationHandle,
    ) -> Self {
        Self {
            lib,
            declaration,
            elements: Vec::new(),
            element_names_set: HashSet::new(),
            doc: None,
        }
    }

    pub fn add<T: Into<String>, D: Into<Doc>>(
        mut self,
        name: T,
        element_type: Type,
        doc: D,
    ) -> Result<Self> {
        let name = name.into();
        self.lib.validate_type(&element_type)?;
        if self.element_names_set.insert(name.to_string()) {
            self.elements.push(NativeStructElement {
                name,
                element_type,
                doc: doc.into(),
            });
            Ok(self)
        } else {
            Err(
                BindingError::NativeStructAlreadyContainsElementWithSameName {
                    handle: self.declaration,
                    element_name: name,
                },
            )
        }
    }

    pub fn doc<D: Into<Doc>>(mut self, doc: D) -> Result<Self> {
        match self.doc {
            None => {
                self.doc = Some(doc.into());
                Ok(self)
            }
            Some(_) => Err(BindingError::DocAlreadyDefined {
                symbol_name: self.declaration.name.clone(),
            }),
        }
    }

    pub fn build(self) -> Result<NativeStructHandle> {
        let doc = match self.doc {
            Some(doc) => doc,
            None => {
                return Err(BindingError::DocNotDefined {
                    symbol_name: self.declaration.name.clone(),
                })
            }
        };

        let handle = NativeStructHandle::new(NativeStruct {
            declaration: self.declaration.clone(),
            elements: self.elements,
            doc,
        });

        self.lib
            .native_structs
            .insert(handle.declaration.clone(), handle.clone());
        self.lib
            .statements
            .push(Statement::NativeStructDefinition(handle.clone()));

        Ok(handle)
    }
}

/// Associated method for structures
#[derive(Debug)]
pub struct Struct {
    pub definition: NativeStructHandle,
    pub methods: Vec<Method>,
    pub static_methods: Vec<Method>,
}

impl Struct {
    pub(crate) fn new(definition: NativeStructHandle) -> Self {
        Self {
            definition,
            methods: Vec::new(),
            static_methods: Vec::new(),
        }
    }

    pub fn name(&self) -> &str {
        &self.definition.name()
    }

    pub fn declaration(&self) -> NativeStructDeclarationHandle {
        self.definition.declaration()
    }

    pub fn definition(&self) -> NativeStructHandle {
        self.definition.clone()
    }

    pub fn elements(&self) -> impl Iterator<Item = &NativeStructElement> {
        self.definition.elements.iter()
    }

    pub fn doc(&self) -> &Doc {
        &self.definition.doc
    }

<<<<<<< HEAD
    pub fn find_method(&self, method_name: &str) -> Option<&NativeFunctionHandle> {
        for method in &self.methods {
            if method.name == method_name {
=======
    pub fn find_method<T: AsRef<str>>(&self, method_name: T) -> Option<&NativeFunctionHandle> {
        for method in &self.methods {
            if method.name == method_name.as_ref() {
>>>>>>> b9cda420
                return Some(&method.native_function);
            }
        }

        for method in &self.static_methods {
<<<<<<< HEAD
            if method.name == method_name {
=======
            if method.name == method_name.as_ref() {
>>>>>>> b9cda420
                return Some(&method.native_function);
            }
        }

        None
    }

<<<<<<< HEAD
    pub fn find_element(&self, element_name: &str) -> Option<&NativeStructElement> {
        self.elements().find(|el| el.name == element_name)
=======
    pub fn find_element<T: AsRef<str>>(&self, element_name: T) -> Option<&NativeStructElement> {
        self.elements().find(|el| el.name == element_name.as_ref())
>>>>>>> b9cda420
    }
}

pub type StructHandle = Handle<Struct>;

pub struct StructBuilder<'a> {
    lib: &'a mut LibraryBuilder,
    definition: NativeStructHandle,
    element_names_set: HashSet<String>,
    methods: Vec<Method>,
    static_methods: Vec<Method>,
}

impl<'a> StructBuilder<'a> {
    pub(crate) fn new(lib: &'a mut LibraryBuilder, definition: NativeStructHandle) -> Self {
        let mut element_names_set = HashSet::new();
        for el in &definition.elements {
            element_names_set.insert(el.name.clone());
        }

        Self {
            lib,
            definition,
            element_names_set,
            methods: Vec::new(),
            static_methods: Vec::new(),
        }
    }

    pub fn method<T: Into<String>>(
        mut self,
        name: T,
        native_function: &NativeFunctionHandle,
    ) -> Result<Self> {
        let name = name.into();
        self.lib.validate_native_function(native_function)?;
        self.validate_first_param(native_function)?;

        if self.element_names_set.insert(name.to_string()) {
            self.methods.push(Method {
                name,
                native_function: native_function.clone(),
            });
            Ok(self)
        } else {
            Err(BindingError::StructAlreadyContainsElementWithSameName {
                handle: self.definition.declaration(),
                element_name: name,
            })
        }
    }

    pub fn static_method<T: Into<String>>(
        mut self,
        name: T,
        native_function: &NativeFunctionHandle,
    ) -> Result<Self> {
        let name = name.into();
        self.lib.validate_native_function(native_function)?;

        if self.element_names_set.insert(name.to_string()) {
            self.static_methods.push(Method {
                name,
                native_function: native_function.clone(),
            });
            Ok(self)
        } else {
            Err(BindingError::StructAlreadyContainsElementWithSameName {
                handle: self.definition.declaration(),
                element_name: name,
            })
        }
    }

    pub fn build(self) -> StructHandle {
        let handle = StructHandle::new(Struct {
            definition: self.definition.clone(),
            methods: self.methods,
            static_methods: self.static_methods,
        });

        self.lib
            .defined_structs
            .insert(handle.definition.clone(), handle.clone());
        self.lib
            .statements
            .push(Statement::StructDefinition(handle.clone()));

        handle
    }

    fn validate_first_param(&self, native_function: &NativeFunctionHandle) -> Result<()> {
        if let Some(first_param) = native_function.parameters.first() {
            if let Type::StructRef(first_param_type) = &first_param.param_type {
                if first_param_type == &self.definition.declaration() {
                    return Ok(());
                }
            }
        }

        Err(BindingError::FirstMethodParameterIsNotStructType {
            handle: self.definition.declaration.clone(),
            native_func: native_function.clone(),
        })
    }
}<|MERGE_RESOLUTION|>--- conflicted
+++ resolved
@@ -166,25 +166,15 @@
         &self.definition.doc
     }
 
-<<<<<<< HEAD
-    pub fn find_method(&self, method_name: &str) -> Option<&NativeFunctionHandle> {
-        for method in &self.methods {
-            if method.name == method_name {
-=======
     pub fn find_method<T: AsRef<str>>(&self, method_name: T) -> Option<&NativeFunctionHandle> {
         for method in &self.methods {
             if method.name == method_name.as_ref() {
->>>>>>> b9cda420
                 return Some(&method.native_function);
             }
         }
 
         for method in &self.static_methods {
-<<<<<<< HEAD
-            if method.name == method_name {
-=======
             if method.name == method_name.as_ref() {
->>>>>>> b9cda420
                 return Some(&method.native_function);
             }
         }
@@ -192,13 +182,8 @@
         None
     }
 
-<<<<<<< HEAD
-    pub fn find_element(&self, element_name: &str) -> Option<&NativeStructElement> {
-        self.elements().find(|el| el.name == element_name)
-=======
     pub fn find_element<T: AsRef<str>>(&self, element_name: T) -> Option<&NativeStructElement> {
         self.elements().find(|el| el.name == element_name.as_ref())
->>>>>>> b9cda420
     }
 }
 
